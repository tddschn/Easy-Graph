--- conflicted
+++ resolved
@@ -13,13 +13,8 @@
 	this->adj_cache = MappingProxyType(py::dict());
 }
 
-<<<<<<< HEAD
-py::object __init__(py::args args, py::kwargs kwargs) {
+py::object Graph__init__(py::args args, py::kwargs kwargs) {
 	py::object MappingProxyType = py::module_::import("types").attr("MappingProxyType");
-=======
-py::object Graph__init__(py::tuple args, py::dict kwargs) {
-	py::object MappingProxyType = py::import("types").attr("MappingProxyType");
->>>>>>> b8b036a8
 	py::object self = args[0];
 	self.attr("__init__")();
 	Graph& self_ = self.cast<Graph&>();
@@ -34,23 +29,13 @@
 	return self.attr("nodes").attr("__iter__")();
 }
 
-<<<<<<< HEAD
-py::object __len__(py::object self) {
+py::object Graph__len__(py::object self) {
 	Graph& self_ = self.cast<Graph&>();
 	return py::cast(py::len(self_.node_to_id));
 }
 
-py::object __contains__(py::object self, py::object node) {
-	Graph& self_ = self.cast<Graph&>();
-=======
-py::object Graph__len__(py::object self) {
-	Graph& self_ = py::extract<Graph&>(self);
-	return py::object(py::len(self_.node_to_id));
-}
-
 py::object Graph__contains__(py::object self, py::object node) {
-	Graph& self_ = py::extract<Graph&>(self);
->>>>>>> b8b036a8
+	Graph& self_ = self.cast<Graph&>();
 	try {
 		return py::cast(self_.node_to_id.contains(node));
 	}
@@ -94,13 +79,8 @@
 	return id;
 }
 
-<<<<<<< HEAD
-py::object add_node(py::args args, py::kwargs kwargs) {
+py::object Graph_add_node(py::args args, py::kwargs kwargs) {
 	Graph& self = args[0].cast<Graph&>();
-=======
-py::object Graph_add_node(py::tuple args, py::dict kwargs) {
-	Graph& self = py::extract<Graph&>(args[0]);
->>>>>>> b8b036a8
 	self.dirty_nodes = true;
 	self.dirty_adj = true;
 	py::object one_node_for_adding = args[1];
@@ -132,13 +112,8 @@
 	return py::none();
 }
 
-<<<<<<< HEAD
-py::object add_nodes_from(py::args args, py::kwargs kwargs) {
+py::object Graph_add_nodes_from(py::args args, py::kwargs kwargs) {
 	Graph& self = args[0].cast<Graph&>();
-=======
-py::object Graph_add_nodes_from(py::tuple args, py::dict kwargs) {
-	Graph& self = py::extract<Graph&>(args[0]);
->>>>>>> b8b036a8
 	self.dirty_nodes = true;
 	self.dirty_adj = true;
 	py::list nodes_for_adding = py::list(args[1]);
@@ -203,13 +178,8 @@
 	return py::none();
 }
 
-<<<<<<< HEAD
-py::object remove_nodes(py::object self, py::list nodes_to_remove) {
-	Graph& self_ = self.cast<Graph&>();
-=======
 py::object Graph_remove_nodes(py::object self, py::list nodes_to_remove) {
-	Graph& self_ = py::extract<Graph&>(self);
->>>>>>> b8b036a8
+	Graph& self_ = self.cast<Graph&>();
 	self_.dirty_nodes = true;
 	self_.dirty_adj = true;
 	for (int i = 0;i < py::len(nodes_to_remove);i++) {
@@ -226,31 +196,17 @@
 	return py::none();
 }
 
-<<<<<<< HEAD
-py::object number_of_nodes(Graph& self) {
+py::object Graph_number_of_nodes(Graph& self) {
 	return py::cast(int(self.node.size()));
 }
 
-py::object has_node(Graph& self, py::object node) {
+py::object Graph_has_node(Graph& self, py::object node) {
 	return py::cast(self.node_to_id.contains(node));
 }
 
-py::object nbunch_iter(py::object self, py::object nbunch) {
+py::object Graph_nbunch_iter(py::object self, py::object nbunch) {
 	py::object bunch = py::none();
 	if (nbunch.is_none()) {
-=======
-py::object Graph_number_of_nodes(Graph& self) {
-	return py::object(int(self.node.size()));
-}
-
-py::object Graph_has_node(Graph& self, py::object node) {
-	return self.node_to_id.contains(node);
-}
-
-py::object Graph_nbunch_iter(py::object self, py::object nbunch) {
-	py::object bunch = py::object();
-	if (nbunch == py::object()) {
->>>>>>> b8b036a8
 		bunch = self.attr("adj").attr("__iter__")();
 	}
 	else if (self.contains(nbunch)) {
@@ -298,13 +254,8 @@
 	}
 }
 
-<<<<<<< HEAD
-py::object add_edge(py::args args, py::kwargs kwargs) {
+py::object Graph_add_edge(py::args args, py::kwargs kwargs) {
 	Graph& self = args[0].cast<Graph&>();
-=======
-py::object Graph_add_edge(py::tuple args, py::dict kwargs) {
-	Graph& self = py::extract<Graph&>(args[0]);
->>>>>>> b8b036a8
 	self.dirty_nodes = true;
 	self.dirty_adj = true;
 	py::object u_of_edge = args[1], v_of_edge = args[2];
@@ -336,13 +287,8 @@
 	return py::none();
 }
 
-<<<<<<< HEAD
-py::object add_edges_from(py::tuple args, py::dict attr) {
+py::object Graph_add_edges_from(py::tuple args, py::dict attr) {
 	Graph& self = args[0].cast<Graph&>();
-=======
-py::object Graph_add_edges_from(py::tuple args, py::dict attr) {
-	Graph& self = py::extract<Graph&>(args[0]);
->>>>>>> b8b036a8
 	self.dirty_nodes = true;
 	self.dirty_adj = true;
 	py::list ebunch_to_add = py::list(args[1]);
@@ -491,13 +437,8 @@
 	return py::none();
 }
 
-<<<<<<< HEAD
-py::object remove_edges(py::object self, py::list edges_to_remove) {
-	Graph& self_ = self.cast<Graph&>();
-=======
 py::object Graph_remove_edges(py::object self, py::list edges_to_remove) {
-	Graph& self_ = py::extract<Graph&>(self);
->>>>>>> b8b036a8
+	Graph& self_ = self.cast<Graph&>();
 	for (int i = 0;i < py::len(edges_to_remove);i++) {
 		py::tuple edge = edges_to_remove[i].cast<py::tuple>();
 		py::object u = edge[0], v = edge[1];
@@ -508,13 +449,8 @@
 	return py::none();
 }
 
-<<<<<<< HEAD
 py::object number_of_edges(py::object self, py::object u, py::object v) {
-	if (u.is_none()) {
-=======
-py::object Graph_number_of_edges(py::object self, py::object u, py::object v) {
 	if (u == py::object()) {
->>>>>>> b8b036a8
 		return self.attr("size")();
 	}
 	Graph& self_ = self.cast<Graph&>();
@@ -535,13 +471,8 @@
 	return py::cast(false);
 }
 
-<<<<<<< HEAD
-py::object copy(py::object self) {
-	Graph& self_ = self.cast<Graph&>();
-=======
 py::object Graph_copy(py::object self) {
-	Graph& self_ = py::extract<Graph&>(self);
->>>>>>> b8b036a8
+	Graph& self_ = self.cast<Graph&>();
 	py::object G = self.attr("__class__")();
 	Graph& G_ = G.cast<Graph&>();
 	G_.graph.attr("update")(self_.graph);
@@ -554,12 +485,7 @@
 
 py::object Graph_degree(py::object self, py::object weight) {
 	py::dict degree;
-<<<<<<< HEAD
-	std::string weight_key = weight_to_string(weight);
 	py::list edges = self.attr("edges").cast<py::list>();
-=======
-	py::list edges = py::extract<py::list>(self.attr("edges"));
->>>>>>> b8b036a8
 	py::object u, v;
 	py::dict d;
 	for (int i = 0;i < py::len(edges);i++) {
@@ -568,21 +494,13 @@
 		v = edge[1];
 		d = edge[2].cast<py::dict>();
 		if (degree.contains(u)) {
-<<<<<<< HEAD
-			py::object(degree[u]) +=  d.attr("get")(weight, 1);
-=======
-			degree[u] += d.get(weight, 1);
->>>>>>> b8b036a8
-		}
-		else {
-			degree[u] = d.get(weight, 1);
+			py::object(degree[u]) += d.attr("get")(weight, 1);
+		}
+		else {
+			degree[u] = d.attr("get")(weight, 1);
 		}
 		if (degree.contains(v)) {
-<<<<<<< HEAD
 			py::object(degree[u]) += d.attr("get")(weight, 1);
-=======
-			degree[v] += d.get(weight, 1);
->>>>>>> b8b036a8
 		}
 		else {
 			degree[v] = d.get(weight, 1);
@@ -598,13 +516,8 @@
 	return degree;
 }
 
-<<<<<<< HEAD
 py::object neighbors(py::object self, py::object node) {
-	Graph& self_ = self.cast<Graph&>();
-=======
-py::object Graph_neighbors(py::object self, py::object node) {
 	Graph& self_ = py::extract<Graph&>(self);
->>>>>>> b8b036a8
 	if (self_.node_to_id.contains(node)) {
 		return self.attr("adj")[node].attr("__iter__")();
 	}
@@ -647,14 +560,9 @@
 	return self.attr("nodes_subgraph")(neighbors_of_center);
 }
 
-<<<<<<< HEAD
 py::object size(py::object self, py::object weight) {
-	py::dict degree = self.attr("degree")(weight).cast<py::dict>();
-=======
-py::object Graph_size(py::object self, py::object weight) {
 	py::dict degree = py::extract<py::dict>(self.attr("degree")(weight));
 	py::list items = degree.items();
->>>>>>> b8b036a8
 	weight_t s = 0;
 	for (auto item: degree) {
 		s += item.second.cast<weight_t>();
@@ -662,21 +570,12 @@
 	return (weight.is_none()) ? py::cast(int(s) / 2) : py::cast(s / 2);
 }
 
-<<<<<<< HEAD
 py::object is_directed(py::object self) {
-	return py::cast(false);
+	return py::object(false);
 }
 
 py::object is_multigraph(py::object self) {
-	return py::cast(false);
-=======
-py::object Graph_is_directed(py::object self) {
 	return py::object(false);
-}
-
-py::object Graph_is_multigraph(py::object self) {
-	return py::object(false);
->>>>>>> b8b036a8
 }
 
 py::object Graph::get_nodes() {
