--- conflicted
+++ resolved
@@ -1,9 +1,6 @@
-<<<<<<< HEAD
+import warnings
+
 from copy import deepcopy
-=======
-import warnings
-
->>>>>>> 4076cad2
 from typing import Dict
 from typing import List
 from typing import Tuple
@@ -62,11 +59,8 @@
 
     """
 
-<<<<<<< HEAD
     gnn_data_dict_factory = dict
-=======
     raw_selfloop_dict = dict
->>>>>>> 4076cad2
     graph_attr_dict_factory = dict
     node_dict_factory = dict
     node_attr_dict_factory = dict
@@ -78,12 +72,9 @@
         self.graph = self.graph_attr_dict_factory()
         self._node = self.node_dict_factory()
         self._adj = self.adjlist_outer_dict_factory()
-<<<<<<< HEAD
         self._ndata = self.gnn_data_dict_factory()
-=======
         self._raw_selfloop_dict = self.raw_selfloop_dict()
         self.extra_selfloop = extra_selfloop
->>>>>>> 4076cad2
         self.cache = {}
         self.cflag = 0
         self.device = "cpu"
@@ -472,8 +463,6 @@
         s = sum(d for v, d in self.degree(weight=weight).items())
         self.cache["size"] = s // 2 if weight is None else s / 2
         return self.cache["size"]
-<<<<<<< HEAD
-=======
 
     # GCN Laplacian smoothing
     @property
@@ -507,7 +496,6 @@
         else:
             L_GCN = self.L_GCN
         return L_GCN.mm(X)
->>>>>>> 4076cad2
 
     def number_of_edges(self, u=None, v=None):
         """Returns the number of edges between two nodes.
@@ -1230,11 +1218,8 @@
             del self._adj[u][v]
             if u != v:  # self-loop needs only one entry removed
                 del self._adj[v][u]
-<<<<<<< HEAD
-
-=======
+
             self._clear_cache()
->>>>>>> 4076cad2
         except KeyError:
             raise KeyError("No edge {}-{} in graph.".format(u, v))
 
@@ -1340,10 +1325,6 @@
         """
         G = self.__class__()
         G.graph.update(self.graph)
-<<<<<<< HEAD
-=======
-        # Edge
->>>>>>> 4076cad2
         from_nodes = set(from_nodes)
         for node in from_nodes:
             try:
@@ -1351,11 +1332,6 @@
             except KeyError:
                 pass
 
-<<<<<<< HEAD
-            # Edge
-
-=======
->>>>>>> 4076cad2
             for v, edge_data in self._adj[node].items():
                 if v in from_nodes:
                     G.add_edge(node, v, **edge_data)
@@ -1439,7 +1415,6 @@
 
         return G, index_of_node, node_of_index
 
-<<<<<<< HEAD
     def to_directed_class(self):
         """Returns the class to use for empty directed copies.
 
@@ -1501,11 +1476,10 @@
             for v, data in nbrs.items()
         )
         return G
-=======
+
     def _clear_cache(self):
         r"""Clear the cache."""
         self.cache = {}
->>>>>>> 4076cad2
 
     def cpp(self):
         G = GraphC()
