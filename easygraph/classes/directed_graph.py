from typing import Dict
from typing import List

import easygraph.convert as convert

from easygraph.classes.graph import Graph
from easygraph.utils.exception import EasyGraphError


class DiGraph(Graph):
    """
    Base class for directed graphs.

        Nodes are allowed for any hashable Python objects, including int, string, dict, etc.
        Edges are stored as Python dict type, with optional key/value attributes.

    Parameters
    ----------
    graph_attr : keywords arguments, optional (default : None)
        Attributes to add to graph as key=value pairs.

    See Also
    --------
    Graph

    Examples
    --------
    Create an empty directed graph with no nodes and edges.

    >>> G = eg.Graph()

    Create a deep copy graph *G2* from existing Graph *G1*.

    >>> G2 = G1.copy()

    Create an graph with attributes.

    >>> G = eg.Graph(name='Karate Club', date='2020.08.21')

    **Attributes:**

    Returns the adjacency matrix of the graph.

    >>> G.adj

    Returns all the nodes with their attributes.

    >>> G.nodes

    Returns all the edges with their attributes.

    >>> G.edges

    """

    gnn_data_dict_factory = dict
    graph_attr_dict_factory = dict
    node_dict_factory = dict
    node_attr_dict_factory = dict
    adjlist_outer_dict_factory = dict
    adjlist_inner_dict_factory = dict
    edge_attr_dict_factory = dict

    def __init__(self, incoming_graph_data=None, **graph_attr):
        self.graph = self.graph_attr_dict_factory()
        self._ndata = self.gnn_data_dict_factory()
        self._node = self.node_dict_factory()
        self._adj = self.adjlist_outer_dict_factory()
        self._pred = self.adjlist_outer_dict_factory()
        self.cflag = 0
        if incoming_graph_data is not None:
            convert.to_easygraph_graph(incoming_graph_data, create_using=self)
        self.graph.update(graph_attr)

    def __iter__(self):
        return iter(self._node)

    def __len__(self):
        return len(self._node)

    def __contains__(self, node):
        try:
            return node in self._node
        except TypeError:
            return False

    def __getitem__(self, node):
        # return list(self._adj[node].keys())
        return self._adj[node]

    @property
    def ndata(self):
        return self._ndata

    @property
    def pred(self):
        return self._pred

    @property
    def adj(self):
        return self._adj

    @property
    def nodes(self):
        return self._node
        # return [node for node in self._node]

    @property
    def edges(self):
        edges = list()
        for u in self._adj:
            for v in self._adj[u]:
                edges.append((u, v, self._adj[u][v]))
        return edges

    @property
    def name(self):
        """String identifier of the graph.

        This graph attribute appears in the attribute dict G.graph
        keyed by the string `"name"`. as well as an attribute (technically
        a property) `G.name`. This is entirely user controlled.
        """
        return self.graph.get("name", "")

    @name.setter
    def name(self, s):
        self.graph["name"] = s

    def out_degree(self, weight="weight"):
        """Returns the weighted out degree of each node.

        Parameters
        ----------
        weight : string, optional (default : 'weight')
            Weight key of the original weighted graph.

        Returns
        -------
        out_degree : dict
            Each node's (key) weighted out degree (value).

        Notes
        -----
        If the graph is not weighted, all the weights will be regarded as 1.

        See Also
        --------
        in_degree
        degree

        Examples
        --------

        >>> G.out_degree(weight='weight')

        """
        degree = dict()
        for u, v, d in self.edges:
            if u in degree:
                degree[u] += d.get(weight, 1)
            else:
                degree[u] = d.get(weight, 1)

        # For isolated nodes
        for node in self.nodes:
            if node not in degree:
                degree[node] = 0

        return degree

    def in_degree(self, weight="weight"):
        """Returns the weighted in degree of each node.

        Parameters
        ----------
        weight : string, optional (default : 'weight')
            Weight key of the original weighted graph.

        Returns
        -------
        in_degree : dict
            Each node's (key) weighted in degree (value).

        Notes
        -----
        If the graph is not weighted, all the weights will be regarded as 1.

        See Also
        --------
        out_degree
        degree

        Examples
        --------

        >>> G.in_degree(weight='weight')

        """
        degree = dict()
        for u, v, d in self.edges:
            if v in degree:
                degree[v] += d.get(weight, 1)
            else:
                degree[v] = d.get(weight, 1)

        # For isolated nodes
        for node in self.nodes:
            if node not in degree:
                degree[node] = 0

        return degree

    def degree(self, weight="weight"):
        """Returns the weighted degree of each node, i.e. sum of out/in degree.

        Parameters
        ----------
        weight : string, optional (default : 'weight')
            Weight key of the original weighted graph.

        Returns
        -------
        degree : dict
            Each node's (key) weighted in degree (value).
            For directed graph, it returns the sum of out degree and in degree.

        Notes
        -----
        If the graph is not weighted, all the weights will be regarded as 1.

        See also
        --------
        out_degree
        in_degree

        Examples
        --------

        >>> G.degree()
        >>> G.degree(weight='weight')

        or you can customize the weight key

        >>> G.degree(weight='weight_1')

        """
        degree = dict()
        outdegree = self.out_degree(weight=weight)
        indegree = self.in_degree(weight=weight)
        for u in outdegree:
            degree[u] = outdegree[u] + indegree[u]
        return degree

    def size(self, weight=None):
        """Returns the number of edges or total of all edge weights.

        Parameters
        -----------
        weight : String or None, optional
            The weight key. If None, it will calculate the number of
            edges, instead of total of all edge weights.

        Returns
        -------
        size : int or float, optional (default: None)
            The number of edges or total of all edge weights.

        Examples
        --------

        Returns the number of edges in G:

        >>> G.size()

        Returns the total of all edge weights in G:

        >>> G.size(weight='weight')

        """
        s = sum(d for v, d in self.out_degree(weight=weight).items())
        return int(s) if weight is None else s

    def number_of_edges(self, u=None, v=None):
        """Returns the number of edges between two nodes.

        Parameters
        ----------
        u, v : nodes, optional (default=all edges)
            If u and v are specified, return the number of edges between
            u and v. Otherwise return the total number of all edges.

        Returns
        -------
        nedges : int
            The number of edges in the graph.  If nodes `u` and `v` are
            specified return the number of edges between those nodes. If
            the graph is directed, this only returns the number of edges
            from `u` to `v`.

        See Also
        --------
        size

        Examples
        --------
        For undirected graphs, this method counts the total number of
        edges in the graph:

        >>> G = eg.path_graph(4)
        >>> G.number_of_edges()
        3

        If you specify two nodes, this counts the total number of edges
        joining the two nodes:

        >>> G.number_of_edges(0, 1)
        1

        For directed graphs, this method can count the total number of
        directed edges from `u` to `v`:

        >>> G = eg.DiGraph()
        >>> G.add_edge(0, 1)
        >>> G.add_edge(1, 0)
        >>> G.number_of_edges(0, 1)
        1

        """
        if u is None:
            return int(self.size())
        if v in self._adj[u]:
            return 1
        return 0

    def nbunch_iter(self, nbunch=None):
        """Returns an iterator over nodes contained in nbunch that are
        also in the graph.

        The nodes in nbunch are checked for membership in the graph
        and if not are silently ignored.

        Parameters
        ----------
        nbunch : single node, container, or all nodes (default= all nodes)
            The view will only report edges incident to these nodes.

        Returns
        -------
        niter : iterator
            An iterator over nodes in nbunch that are also in the graph.
            If nbunch is None, iterate over all nodes in the graph.

        Raises
        ------
        EasyGraphError
            If nbunch is not a node or sequence of nodes.
            If a node in nbunch is not hashable.

        See Also
        --------
        Graph.__iter__

        Notes
        -----
        When nbunch is an iterator, the returned iterator yields values
        directly from nbunch, becoming exhausted when nbunch is exhausted.

        To test whether nbunch is a single node, one can use
        "if nbunch in self:", even after processing with this routine.

        If nbunch is not a node or a (possibly empty) sequence/iterator
        or None, a :exc:`EasyGraphError` is raised.  Also, if any object in
        nbunch is not hashable, a :exc:`EasyGraphError` is raised.
        """
        if nbunch is None:  # include all nodes via iterator
            bunch = iter(self._adj)
        elif nbunch in self:  # if nbunch is a single node
            bunch = iter([nbunch])
        else:  # if nbunch is a sequence of nodes

            def bunch_iter(nlist, adj):
                try:
                    for n in nlist:
                        if n in adj:
                            yield n
                except TypeError as err:
                    exc, message = err, err.args[0]
                    # capture error for non-sequence/iterator nbunch.
                    if "iter" in message:
                        exc = EasyGraphError(
                            "nbunch is not a node or a sequence of nodes."
                        )
                    # capture error for unhashable node.
                    if "hashable" in message:
                        exc = EasyGraphError(
                            f"Node {n} in sequence nbunch is not a valid node."
                        )
                    raise exc

            bunch = bunch_iter(nbunch, self._adj)
        return bunch

    def neighbors(self, node):
        """Returns an iterator of a node's neighbors (successors).

        Parameters
        ----------
        node : Hashable
            The target node.

        Returns
        -------
        neighbors : iterator
            An iterator of a node's neighbors (successors).

        Examples
        --------
        >>> G = eg.Graph()
        >>> G.add_edges([(1,2), (2,3), (2,4)])
        >>> for neighbor in G.neighbors(node=2):
        ...     print(neighbor)

        """
        # successors
        try:
            return iter(self._adj[node])
        except KeyError:
            print("No node {}".format(node))

    successors = neighbors

    def predecessors(self, node):
        """Returns an iterator of a node's neighbors (predecessors).

        Parameters
        ----------
        node : Hashable
            The target node.

        Returns
        -------
        neighbors : iterator
            An iterator of a node's neighbors (predecessors).

        Examples
        --------
        >>> G = eg.Graph()
        >>> G.add_edges([(1,2), (2,3), (2,4)])
        >>> for predecessor in G.predecessors(node=2):
        ...     print(predecessor)

        """
        # predecessors
        try:
            return iter(self._pred[node])
        except KeyError:
            print("No node {}".format(node))

    def all_neighbors(self, node):
        """Returns an iterator of a node's neighbors, including both successors and predecessors.

        Parameters
        ----------
        node : Hashable
            The target node.

        Returns
        -------
        neighbors : iterator
            An iterator of a node's neighbors, including both successors and predecessors.

        Examples
        --------
        >>> G = eg.Graph()
        >>> G.add_edges([(1,2), (2,3), (2,4)])
        >>> for neighbor in G.all_neighbors(node=2):
        ...     print(neighbor)

        """
        # union of successors and predecessors
        try:
            neighbors = list(self._adj[node])
            neighbors.extend(self._pred[node])
            return iter(neighbors)
        except KeyError:
            print("No node {}".format(node))

    def add_node(self, node_for_adding, **node_attr):
        """Add one node

        Add one node, type of which is any hashable Python object, such as int, string, dict, or even Graph itself.
        You can add with node attributes using Python dict type.

        Parameters
        ----------
        node_for_adding : any hashable Python object
            Nodes for adding.

        node_attr : keywords arguments, optional
            The node attributes.
            You can customize them with different key-value pairs.

        See Also
        --------
        add_nodes

        Examples
        --------
        >>> G.add_node('a')
        >>> G.add_node('hello world')
        >>> G.add_node('Jack', age=10)

        >>> G.add_node('Jack', **{
        ...     'age': 10,
        ...     'gender': 'M'
        ... })

        """
        self._add_one_node(node_for_adding, node_attr)

    def add_nodes(self, nodes_for_adding: list, nodes_attr: List[Dict] = []):
        """Add nodes with a list of nodes.

        Parameters
        ----------
        nodes_for_adding : list

        nodes_attr : list of dict
            The corresponding attribute for each of *nodes_for_adding*.

        See Also
        --------
        add_node

        Examples
        --------
        Add nodes with a list of nodes.
        You can add with node attributes using a list of Python dict type,
        each of which is the attribute of each node, respectively.

        >>> G.add_nodes([1, 2, 'a', 'b'])
        >>> G.add_nodes(range(1, 200))

        >>> G.add_nodes(['Jack', 'Tom', 'Lily'], nodes_attr=[
        ...     {
        ...         'age': 10,
        ...         'gender': 'M'
        ...     },
        ...     {
        ...         'age': 11,
        ...         'gender': 'M'
        ...     },
        ...     {
        ...         'age': 10,
        ...         'gender': 'F'
        ...     }
        ... ])

        """
        if nodes_attr is None:
            nodes_attr = []
        if not len(nodes_attr) == 0:  # Nodes attributes included in input
            assert len(nodes_for_adding) == len(
                nodes_attr
            ), "Nodes and Attributes lists must have same length."
        else:  # Set empty attribute for each node
            nodes_attr = [dict() for i in range(len(nodes_for_adding))]

        for i in range(len(nodes_for_adding)):
            try:
                self._add_one_node(nodes_for_adding[i], nodes_attr[i])
            except Exception as err:
                print(err)
                pass

    def add_nodes_from(self, nodes_for_adding, **attr):
        """Add multiple nodes.

        Parameters
        ----------
        nodes_for_adding : iterable container
            A container of nodes (list, dict, set, etc.).
            OR
            A container of (node, attribute dict) tuples.
            Node attributes are updated using the attribute dict.
        attr : keyword arguments, optional (default= no attributes)
            Update attributes for all nodes in nodes.
            Node attributes specified in nodes as a tuple take
            precedence over attributes specified via keyword arguments.

        See Also
        --------
        add_node

        Examples
        --------
        >>> G = eg.Graph()  # or DiGraph, MultiGraph, MultiDiGraph, etc
        >>> G.add_nodes_from("Hello")
        >>> K3 = eg.Graph([(0, 1), (1, 2), (2, 0)])
        >>> G.add_nodes_from(K3)
        >>> sorted(G.nodes(), key=str)
        [0, 1, 2, 'H', 'e', 'l', 'o']

        Use keywords to update specific node attributes for every node.

        >>> G.add_nodes_from([1, 2], size=10)
        >>> G.add_nodes_from([3, 4], weight=0.4)

        Use (node, attrdict) tuples to update attributes for specific nodes.

        >>> G.add_nodes_from([(1, dict(size=11)), (2, {"color": "blue"})])
        >>> G.nodes[1]["size"]
        11
        >>> H = eg.Graph()
        >>> H.add_nodes_from(G.nodes(data=True))
        >>> H.nodes[1]["size"]
        11

        """
        for n in nodes_for_adding:
            try:
                newnode = n not in self._node
                newdict = attr
            except TypeError:
                n, ndict = n
                newnode = n not in self._node
                newdict = attr.copy()
                newdict.update(ndict)
            if newnode:
                if n is None:
                    raise ValueError("None cannot be a node")
                self._adj[n] = self.adjlist_inner_dict_factory()
                self._pred[n] = self.adjlist_inner_dict_factory()
                self._node[n] = self.node_attr_dict_factory()
            self._node[n].update(newdict)

    def _add_one_node(self, one_node_for_adding, node_attr: dict = {}):
        node = one_node_for_adding
        if node not in self._node:
            self._adj[node] = self.adjlist_inner_dict_factory()
            self._pred[node] = self.adjlist_inner_dict_factory()

            attr_dict = self._node[node] = self.node_attr_dict_factory()
            attr_dict.update(node_attr)
        else:  # If already exists, there is no complain and still updating the node attribute
            self._node[node].update(node_attr)

    def add_edge(self, u_of_edge, v_of_edge, **edge_attr):
        """Add a directed edge.

        Parameters
        ----------
        u_of_edge : object
            The start end of this edge

        v_of_edge : object
            The destination end of this edge

        edge_attr : keywords arguments, optional
            The attribute of the edge.

        Notes
        -----
        Nodes of this edge will be automatically added to the graph, if they do not exist.

        See Also
        --------
        add_edges

        Examples
        --------

        >>> G.add_edge(1,2)
        >>> G.add_edge('Jack', 'Tom', weight=10)

        Add edge with attributes, edge weight, for example,

        >>> G.add_edge(1, 2, **{
        ...     'weight': 20
        ... })

        """
        self._add_one_edge(u_of_edge, v_of_edge, edge_attr)

    def add_weighted_edge(self, u_of_edge, v_of_edge, weight):
        self._add_one_edge(u_of_edge, v_of_edge, edge_attr={"weight": weight})

    def add_edges(self, edges_for_adding, edges_attr: List[Dict] = []):
        """Add a list of edges.

        Parameters
        ----------
        edges_for_adding : list of 2-element tuple
            The edges for adding. Each element is a (u, v) tuple, and u, v are
            start end and destination end, respectively.

        edges_attr : list of dict, optional
            The corresponding attributes for each edge in *edges_for_adding*.

        Examples
        --------
        Add a list of edges into *G*

        >>> G.add_edges([
        ...     (1, 2),
        ...     (3, 4),
        ...     ('Jack', 'Tom')
        ... ])

        Add edge with attributes, for example, edge weight,

        >>> G.add_edges([(1,2), (2, 3)], edges_attr=[
        ...     {
        ...         'weight': 20
        ...     },
        ...     {
        ...         'weight': 15
        ...     }
        ... ])

        """
        if edges_attr is None:
            edges_attr = []
        if not len(edges_attr) == 0:  # Edges attributes included in input
            assert len(edges_for_adding) == len(
                edges_attr
            ), "Edges and Attributes lists must have same length."
        else:  # Set empty attribute for each edge
            edges_attr = [dict() for i in range(len(edges_for_adding))]

        for i in range(len(edges_for_adding)):
            try:
                edge = edges_for_adding[i]
                attr = edges_attr[i]
                assert len(edge) == 2, "Edge tuple {} must be 2-tuple.".format(edge)
                self._add_one_edge(edge[0], edge[1], attr)
            except Exception as err:
                print(err)

    def add_edges_from(self, ebunch_to_add, **attr):
        """Add all the edges in ebunch_to_add.

        Parameters
        ----------
        ebunch_to_add : container of edges
            Each edge given in the container will be added to the
            graph. The edges must be given as 2-tuples (u, v) or
            3-tuples (u, v, d) where d is a dictionary containing edge data.
        attr : keyword arguments, optional
            Edge data (or labels or objects) can be assigned using
            keyword arguments.

        See Also
        --------
        add_edge : add a single edge
        add_weighted_edges_from : convenient way to add weighted edges

        Notes
        -----
        Adding the same edge twice has no effect but any edge data
        will be updated when each duplicate edge is added.

        Edge attributes specified in an ebunch take precedence over
        attributes specified via keyword arguments.

        Examples
        --------
        >>> G = eg.Graph()  # or DiGraph, MultiGraph, MultiDiGraph, etc
        >>> G.add_edges_from([(0, 1), (1, 2)])  # using a list of edge tuples
        >>> e = zip(range(0, 3), range(1, 4))
        >>> G.add_edges_from(e)  # Add the path graph 0-1-2-3

        Associate data to edges

        >>> G.add_edges_from([(1, 2), (2, 3)], weight=3)
        >>> G.add_edges_from([(3, 4), (1, 4)], label="WN2898")
        """
        for e in ebunch_to_add:
            ne = len(e)
            if ne == 3:
                u, v, dd = e
            elif ne == 2:
                u, v = e
                dd = {}
            else:
                raise EasyGraphError(f"Edge tuple {e} must be a 2-tuple or 3-tuple.")
            if u not in self._adj:
                if u is None:
                    raise ValueError("None cannot be a node")
                self._adj[u] = self.adjlist_inner_dict_factory()
                self._pred[u] = self.adjlist_inner_dict_factory()
                self._node[u] = self.node_attr_dict_factory()
            if v not in self._adj:
                if v is None:
                    raise ValueError("None cannot be a node")
                self._adj[v] = self.adjlist_inner_dict_factory()
                self._pred[v] = self.adjlist_inner_dict_factory()
                self._node[v] = self.node_attr_dict_factory()
            datadict = self._adj[u].get(v, self.edge_attr_dict_factory())
            datadict.update(attr)
            datadict.update(dd)
            self._adj[u][v] = datadict
            self._pred[v][u] = datadict

    def add_edges_from_file(self, file, weighted=False):
        """Added edges from file
        For example, txt files,

        Each line is in form like:
        a b 23.0
        which denotes an edge `a → b` with weight 23.0.

        Parameters
        ----------
        file : string
            The file path.

        weighted : boolean, optional (default : False)
            If the file consists of weight information, set `True`.
            The weight key will be set as 'weight'.

        Examples
        --------

        If `./club_network.txt` is:

        Jack Mary 23.0

        Mary Tom 15.0

        Tom Ben 20.0

        Then add them to *G*

        >>> G.add_edges_from_file(file='./club_network.txt', weighted=True)


        """
        import re

        with open(file, "r") as fp:
            edges = fp.readlines()
        if weighted:
            for edge in edges:
                edge = re.sub(",", " ", edge)
                edge = edge.split()
                try:
                    self.add_edge(edge[0], edge[1], weight=float(edge[2]))
                except:
                    pass
        else:
            for edge in edges:
                edge = re.sub(",", " ", edge)
                edge = edge.split()
                try:
                    self.add_edge(edge[0], edge[1])
                except:
                    pass

    def _add_one_edge(self, u_of_edge, v_of_edge, edge_attr: dict = {}):
        u, v = u_of_edge, v_of_edge
        # add nodes
        if u not in self._node:
            self._add_one_node(u)
        if v not in self._node:
            self._add_one_node(v)
        # add the edge
        datadict = self._adj[u].get(v, self.edge_attr_dict_factory())
        datadict.update(edge_attr)
        self._adj[u][v] = datadict
        self._pred[v][u] = datadict

    def remove_node(self, node_to_remove):
        """Remove one node from your graph.

        Parameters
        ----------
        node_to_remove : object
            The node you want to remove.

        See Also
        --------
        remove_nodes

        Examples
        --------
        Remove node *Jack* from *G*

        >>> G.remove_node('Jack')

        """
        try:
            succs = list(self._adj[node_to_remove])
            preds = list(self._pred[node_to_remove])
            del self._node[node_to_remove]
        except KeyError:  # Node not exists in self
            raise KeyError("No node {} in graph.".format(node_to_remove))
        for succ in succs:  # Remove edges start with node_to_remove
            del self._pred[succ][node_to_remove]
        for pred in preds:  # Remove edges end with node_to_remove
            del self._adj[pred][node_to_remove]

        # Remove this node
        del self._adj[node_to_remove]
        del self._pred[node_to_remove]

    def remove_nodes(self, nodes_to_remove: list):
        """Remove nodes from your graph.

        Parameters
        ----------
        nodes_to_remove : list of object
            The list of nodes you want to remove.

        See Also
        --------
        remove_node

        Examples
        --------
        Remove node *[1, 2, 'a', 'b']* from *G*

        >>> G.remove_nodes([1, 2, 'a', 'b'])

        """
        for (
            node
        ) in (
            nodes_to_remove
        ):  # If not all nodes included in graph, give up removing other nodes
            assert node in self._node, "Remove Error: No node {} in graph".format(node)
        for node in nodes_to_remove:
            self.remove_node(node)

    def remove_edge(self, u, v):
        """Remove one edge from your graph.

        Parameters
        ----------
        u : object
            The start end of the edge.

        v : object
            The destination end of the edge.

        See Also
        --------
        remove_edges

        Examples
        --------
        Remove edge (1,2) from *G*

        >>> G.remove_edge(1,2)

        """
        try:
            del self._adj[u][v]
            del self._pred[v][u]
        except KeyError:
            raise KeyError("No edge {}-{} in graph.".format(u, v))

    def remove_edges(self, edges_to_remove: [tuple]):
        """Remove a list of edges from your graph.

        Parameters
        ----------
        edges_to_remove : list of tuple
            The list of edges you want to remove,
            Each element is (u, v) tuple, which denote the start and destination
            end of the edge, respectively.

        See Also
        --------
        remove_edge

        Examples
        --------
        Remove the edges *('Jack', 'Mary')* amd *('Mary', 'Tom')* from *G*

        >>> G.remove_edge([
        ...     ('Jack', 'Mary'),
        ...     ('Mary', 'Tom')
        ... ])

        """
        for edge in edges_to_remove:
            u, v = edge[:2]
            self.remove_edge(u, v)

    def remove_edges_from(self, ebunch):
        """Remove all edges specified in ebunch.

        Parameters
        ----------
        ebunch: list or container of edge tuples
            Each edge given in the list or container will be removed
            from the graph. The edges can be:

                - 2-tuples (u, v) edge between u and v.
                - 3-tuples (u, v, k) where k is ignored.

        See Also
        --------
        remove_edge : remove a single edge

        Notes
        -----
        Will fail silently if an edge in ebunch is not in the graph.

        Examples
        --------
        >>> G = eg.path_graph(4)  # or DiGraph, MultiGraph, MultiDiGraph, etc
        >>> ebunch = [(1, 2), (2, 3)]
        >>> G.remove_edges_from(ebunch)
        """
        for e in ebunch:
            u, v = e[:2]  # ignore edge data
            if u in self._adj and v in self._adj[u]:
                del self._adj[u][v]
                del self._pred[v][u]

    def has_node(self, node):
        return node in self._node

    def has_edge(self, u, v):
        try:
            return v in self._adj[u]
        except KeyError:
            return False

    def number_of_nodes(self):
        """Returns the number of nodes.

        Returns
        -------
        number_of_nodes : int
            The number of nodes.
        """
        return len(self._node)

    def is_directed(self):
        return True

    def is_multigraph(self):
        """Returns True if graph is a multigraph, False otherwise."""
        return False

    def copy(self):
        """Return a deep copy of the graph.

        Returns
        -------
        copy : easygraph.DiGraph
            A deep copy of the original graph.

        Examples
        --------
        *G2* is a deep copy of *G1*

        >>> G2 = G1.copy()

        """
        G = self.__class__()
        G.graph.update(self.graph)
        for node, node_attr in self._node.items():
            G.add_node(node, **node_attr)
        for u, nbrs in self._adj.items():
            for v, edge_data in nbrs.items():
                G.add_edge(u, v, **edge_data)

        return G

    def nodes_subgraph(self, from_nodes: list):
        """Returns a subgraph of some nodes

        Parameters
        ----------
        from_nodes : list of object
            The nodes in subgraph.

        Returns
        -------
        nodes_subgraph : easygraph.Graph
            The subgraph consisting of *from_nodes*.

        Examples
        --------

        >>> G = eg.Graph()
        >>> G.add_edges([(1,2), (2,3), (2,4), (4,5)])
        >>> G_sub = G.nodes_subgraph(from_nodes= [1,2,3])

        """
        # Edge
        from_nodes = set(from_nodes)
        G = self.__class__()
        G.graph.update(self.graph)
        from_nodes = set(from_nodes)
        for node in from_nodes:
            try:
                G.add_node(node, **self._node[node])
            except KeyError:
                pass

<<<<<<< HEAD
            # Edge

=======
>>>>>>> 4076cad2
            for v, edge_data in self._adj[node].items():
                if v in from_nodes:
                    G.add_edge(node, v, **edge_data)
        return G

    def ego_subgraph(self, center):
        """Returns an ego network graph of a node.

        Parameters
        ----------
        center : object
            The center node of the ego network graph

        Returns
        -------
        ego_subgraph : easygraph.Graph
            The ego network graph of *center*.


        Examples
        --------
        >>> G = eg.Graph()
        >>> G.add_edges([
        ...     ('Jack', 'Maria'),
        ...     ('Maria', 'Andy'),
        ...     ('Jack', 'Tom')
        ... ])
        >>> G.ego_subgraph(center='Jack')
        """
        neighbors_of_center = list(self.all_neighbors(center))
        neighbors_of_center.append(center)
        return self.nodes_subgraph(from_nodes=neighbors_of_center)

    def to_index_node_graph(self, begin_index=0):
        """Returns a deep copy of graph, with each node switched to its index.

        Considering that the nodes of your graph may be any possible hashable Python object,
        you can get an isomorphic graph of the original one, with each node switched to its index.

        Parameters
        ----------
        begin_index : int
            The begin index of the index graph.

        Returns
        -------
        G : easygraph.Graph
            Deep copy of graph, with each node switched to its index.

        index_of_node : dict
            Index of node

        node_of_index : dict
            Node of index

        Examples
        --------
        The following method returns this isomorphic graph and index-to-node dictionary
        as well as node-to-index dictionary.

        >>> G = eg.Graph()
        >>> G.add_edges([
        ...     ('Jack', 'Maria'),
        ...     ('Maria', 'Andy'),
        ...     ('Jack', 'Tom')
        ... ])
        >>> G_index_graph, index_of_node, node_of_index = G.to_index_node_graph()

        """
        G = self.__class__()
        G.graph.update(self.graph)
        index_of_node = dict()
        node_of_index = dict()
        for index, (node, node_attr) in enumerate(self._node.items()):
            G.add_node(index + begin_index, **node_attr)
            index_of_node[node] = index + begin_index
            node_of_index[index + begin_index] = node
        for u, nbrs in self._adj.items():
            for v, edge_data in nbrs.items():
                G.add_edge(index_of_node[u], index_of_node[v], **edge_data)

        return G, index_of_node, node_of_index

    def cpp(self):
        G = DiGraphC()
        G.graph.update(self.graph)
        for u, attr in self.nodes.items():
            G.add_node(u, **attr)
        for u, v, attr in self.edges:
            G.add_edge(u, v, **attr)
        return G


try:
    import cpp_easygraph

    class DiGraphC(cpp_easygraph.DiGraph):
        cflag = 1

except ImportError:

    class DiGraphC:
        def __init__(self, **graph_attr):
            print(
                "Object cannot be instantiated because C extension has not been"
                " successfully compiled and installed. Please refer to"
                " https://github.com/easy-graph/Easy-Graph/blob/master/README.rst and"
                " reinstall easygraph."
            )
            raise RuntimeError<|MERGE_RESOLUTION|>--- conflicted
+++ resolved
@@ -1104,11 +1104,6 @@
             except KeyError:
                 pass
 
-<<<<<<< HEAD
-            # Edge
-
-=======
->>>>>>> 4076cad2
             for v, edge_data in self._adj[node].items():
                 if v in from_nodes:
                     G.add_edge(node, v, **edge_data)
